--- conflicted
+++ resolved
@@ -98,13 +98,8 @@
 
   return {
     eventName: getVal('Event Name'),
-<<<<<<< HEAD
-    eventTagline: getVal('Description & Messaging'),
-    eventDescription: getVal('Detailed Description'),
-=======
     eventTagline: getVal('Tagline'),
     eventDescription: getVal('Description & Messaging'),
->>>>>>> b7303e1a
     theme: getVal('Theme or Focus'),
     eventDuration: getVal('Single- or Multi-Day?') || 'single',
     timezone: getVal('Timezone'),
@@ -156,13 +151,9 @@
   };
 
   setVal('Event Name', details.eventName);
-<<<<<<< HEAD
-  setVal('Description & Messaging', details.eventTagline);
-  setVal('Detailed Description', details.eventDescription);
-=======
+
   setVal('Tagline', details.eventTagline);
   setVal('Description & Messaging', details.eventDescription);
->>>>>>> b7303e1a
   setVal('Theme or Focus', details.theme);
   setVal('Single- or Multi-Day?', details.eventDuration);
   setVal('Timezone', details.timezone);
