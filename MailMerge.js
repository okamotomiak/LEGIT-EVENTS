// MailMerge.js - Handles the mail merge and email sending functionality.

/**
 * Shows the custom HTML dialog for sending emails.
 */
function showEmailDialog() {
  const html = HtmlService.createHtmlOutputFromFile('EmailAIDialog')
      .setWidth(550)
      .setHeight(600);
  SpreadsheetApp.getUi().showModalDialog(html, 'Send Email to Event Attendees');
}

/**
 * Gets the necessary data to populate the email dialog's dropdowns.
 * This function is called from the client-side HTML.
 * @return {Object} An object containing lists of roles, statuses, and email templates.
 */
function getEmailUIData() {
  try {
    const ss = SpreadsheetApp.getActiveSpreadsheet();
    const peopleSheet = ss.getSheetByName('People');
    const configSheet = ss.getSheetByName('Config');

    // Get unique roles (categories) from People sheet
    const roles = [...new Set(peopleSheet.getRange('B2:B').getValues().flat().filter(String))];

    // Get unique statuses from People sheet
    const statuses = [...new Set(peopleSheet.getRange('D2:D').getValues().flat().filter(String))];

    // Get email template names from Config sheet
    const templates = configSheet.getRange('A2:A').getValues().flat().filter(val => val.toString().endsWith('Template'));
    
    return {
      roles: ['All Roles', ...roles],
      statuses: ['All Statuses', ...statuses],
      templates: templates
    };
  } catch (e) {
    Logger.log(e);
    return { roles: [], statuses: [], templates: [] };
  }
}

/**
 * Sends emails based on the filters selected in the dialog.
 * MODIFIED: Now correctly replaces the {{name}} placeholder in the subject line.
 * @param {Object} filters An object containing the selected template, role, and status.
 */
function sendEmails(filters, subject, body) {
  try {
    const ss = SpreadsheetApp.getActiveSpreadsheet();
    const peopleSheet = ss.getSheetByName('People');
    const configSheet = ss.getSheetByName('Config');

    // Get all people data
    const peopleData = peopleSheet.getDataRange().getValues();
    const peopleHeaders = peopleData.shift(); // Get headers and remove from data
    const nameIndex = peopleHeaders.indexOf('Name');
    const emailIndex = peopleHeaders.indexOf('Email');
    const roleIndex = peopleHeaders.indexOf('Category');
    const statusIndex = peopleHeaders.indexOf('Status');

    const usingCustom = subject && body;
    let subjectTemplate = subject;
    let bodyTemplate = body;

    if (!subjectTemplate || !bodyTemplate) {
      const configData = configSheet.getDataRange().getValues();
      const templateRow = configData.find(row => row[0] === filters.template);
      if (!templateRow) {
        throw new Error(`Template "${filters.template}" not found in Config sheet.`);
      }
      subjectTemplate = templateRow[1];
      bodyTemplate = templateRow[2];
    }
    
    // Get event name to replace placeholder
    const eventName = getEventName(); // Assumes getEventName() exists
    subjectTemplate = subjectTemplate.replace(/\[EVENT NAME\]/g, eventName);
    bodyTemplate = bodyTemplate.replace(/\[EVENT NAME\]/g, eventName);

    // Filter people based on selected role and status
    let recipients = peopleData.filter(person => {
      const hasEmail = person[emailIndex];
      const roleMatch = filters.role === 'All Roles' || person[roleIndex] === filters.role;
      const statusMatch = filters.status === 'All Statuses' || person[statusIndex] === filters.status;
      return hasEmail && roleMatch && statusMatch;
    });

    if (recipients.length === 0) {
      return "No recipients found matching your criteria. No emails were sent.";
    }

    // Send emails
    let count = 0;
    recipients.forEach(recipient => {
      const personName = recipient[nameIndex];
      const personEmail = recipient[emailIndex];
      
      // --- THIS IS THE FIX ---
      // Personalize BOTH the subject and the body
    const personalizedSubject = subjectTemplate.replace(/{{name}}/gi, personName);
    const personalizedBody = bodyTemplate.replace(/{{name}}/gi, personName);
      
      GmailApp.sendEmail(personEmail, personalizedSubject, personalizedBody);
      count++;
    });

    if (usingCustom) {
      return `Successfully sent ${count} emails.`;
    }
    return `Successfully sent ${count} emails using the "${filters.template}" template.`;
  } catch (e) {
    Logger.log(e);
    return `Error: ${e.message}`;
  }
}

<<<<<<< HEAD
=======

>>>>>>> 6d32bc0c
/**
 * Generates an email subject and body using OpenAI based on event information.
 * The returned strings include a {{Name}} placeholder for personalization.
 * @param {string} prompt Additional instructions for the AI.
 * @return {Object} Object with `subject` and `body` keys.
 */
function generateEmailWithAI(prompt) {
  try {
    const apiKey = getOpenAIApiKey();
    if (!apiKey) throw new Error('OpenAI API key not found.');

    const eventInfo = getEventInformation();
    if (!eventInfo) throw new Error('Event information not available.');

<<<<<<< HEAD
    const start = eventInfo.startDate ? Utilities.formatDate(new Date(eventInfo.startDate), Session.getScriptTimeZone(), 'yyyy-MM-dd') : '';
    const end = eventInfo.endDate ? Utilities.formatDate(new Date(eventInfo.endDate), Session.getScriptTimeZone(), 'yyyy-MM-dd') : '';
=======
    const start = eventInfo.startDate ? Utilities.formatDate(new Date(eventInfo.startDate), Session.getScriptTimeZone(), "yyyy-MM-dd") : "";
    const end = eventInfo.endDate ? Utilities.formatDate(new Date(eventInfo.endDate), Session.getScriptTimeZone(), "yyyy-MM-dd") : "";
>>>>>>> 6d32bc0c
    let context = `Event Name: ${eventInfo.eventName}\n` +
                  `Dates: ${start}${eventInfo.durationDays > 1 ? ' to ' + end : ''}\n` +
                  `Location: ${eventInfo.location || 'TBD'}`;
    if (eventInfo.description) context += `\nDescription: ${eventInfo.description}`;

    const fullPrompt = `${prompt}\n\nEVENT INFORMATION:\n${context}\n\n` +
      'Return a JSON object {"subject":"","body":""} ' +
      'and use {{Name}} where the recipient name should appear.';

    const url = 'https://api.openai.com/v1/chat/completions';
    const payload = {
      model: 'gpt-4o',
      messages: [{ role: 'user', content: fullPrompt }],
      response_format: { type: 'json_object' }
    };
    const options = {
      method: 'post',
      contentType: 'application/json',
      headers: { Authorization: 'Bearer ' + apiKey },
      payload: JSON.stringify(payload),
      muteHttpExceptions: true
    };

    const response = UrlFetchApp.fetch(url, options);
    if (response.getResponseCode() !== 200) {
      throw new Error(`OpenAI API Error (${response.getResponseCode()}): ${response.getContentText()}`);
    }

    const parsed = JSON.parse(response.getContentText());
    const content = JSON.parse(parsed.choices[0].message.content);
    return { subject: content.subject || '', body: content.body || '' };
  } catch (e) {
    Logger.log(e);
    return { subject: '', body: '' };
  }
}

/**
<<<<<<< HEAD
 * Sends emails using either a template name or provided subject/body content.
 * @param {Object} data Options from the dialog.
 * @param {string=} data.template Template name to use.
 * @param {string=} data.subject Subject text if not using a template.
 * @param {string=} data.body Body text if not using a template.
 * @param {string} data.role Filter role.
 * @param {string} data.status Filter status.
 * @return {string} Status message.
 */
function sendEmailsAdvanced(data) {
  try {
    const ss = SpreadsheetApp.getActiveSpreadsheet();
    const peopleSheet = ss.getSheetByName('People');
    const configSheet = ss.getSheetByName('Config');

    const peopleData = peopleSheet.getDataRange().getValues();
    const headers = peopleData.shift();
    const nameIndex = headers.indexOf('Name');
    const emailIndex = headers.indexOf('Email');
    const roleIndex = headers.indexOf('Category');
    const statusIndex = headers.indexOf('Status');

    let subjectTemplate = data.subject;
    let bodyTemplate = data.body;

    if (!subjectTemplate || !bodyTemplate) {
      const configData = configSheet.getDataRange().getValues();
      const row = configData.find(r => r[0] === data.template);
      if (!row) {
        throw new Error('Template "' + data.template + '" not found in Config sheet.');
      }
      subjectTemplate = row[1];
      bodyTemplate = row[2];
    }

    const eventName = getEventName();
    subjectTemplate = subjectTemplate.replace(/\[EVENT NAME\]/g, eventName);
    bodyTemplate = bodyTemplate.replace(/\[EVENT NAME\]/g, eventName);

    const recipients = peopleData.filter(p => {
      const hasEmail = p[emailIndex];
      const roleMatch = data.role === 'All Roles' || p[roleIndex] === data.role;
      const statusMatch = data.status === 'All Statuses' || p[statusIndex] === data.status;
      return hasEmail && roleMatch && statusMatch;
    });

    if (recipients.length === 0) {
      return 'No recipients found matching your criteria. No emails were sent.';
    }

    recipients.forEach(r => {
      const subject = subjectTemplate.replace(/{{name}}/g, r[nameIndex]);
      const body = bodyTemplate.replace(/{{name}}/g, r[nameIndex]);
      GmailApp.sendEmail(r[emailIndex], subject, body);
    });

    return 'Successfully sent ' + recipients.length + ' emails.';
  } catch (e) {
    Logger.log(e.toString());
    return 'Error: ' + e.message;

/**
=======
>>>>>>> 6d32bc0c
 * Saves or updates an email template in the Config sheet under "EMAIL TEMPLATES".
 * @param {string} name Template name/key.
 * @param {string} subject Subject line text.
 * @param {string} body Body text.
<<<<<<< HEAD
 * @return {string} Status message.
=======
>>>>>>> 6d32bc0c
 */
function saveEmailTemplate(name, subject, body) {
  try {
    const ss = SpreadsheetApp.getActiveSpreadsheet();
    const sheet = ss.getSheetByName('Config');
    if (!sheet) throw new Error('Config sheet not found.');

    const data = sheet.getDataRange().getValues();
    let emailHeaderRow = -1;
    let nextSectionRow = data.length + 1;
    let existingRow = -1;

    for (let i = 0; i < data.length; i++) {
      const cell = data[i][0];
      if (cell === name) existingRow = i + 1;
      if (cell === '--- EMAIL TEMPLATES ---') {
        emailHeaderRow = i + 1;
        for (let j = i + 1; j < data.length; j++) {
          const val = data[j][0];
          if (val && val.toString().startsWith('---')) {
            nextSectionRow = j + 1;
            break;
          }
        }
      }
    }

    if (existingRow !== -1) {
      sheet.getRange(existingRow, 1, 1, 3).setValues([[name, subject, body]]);
      return;
    }

    if (emailHeaderRow === -1) {
      sheet.appendRow([name, subject, body]);
      return;
    }

    if (nextSectionRow > data.length) {
      sheet.appendRow([name, subject, body]);
    } else {
      sheet.insertRows(nextSectionRow, 1);
      sheet.getRange(nextSectionRow, 1, 1, 3).setValues([[name, subject, body]]);
    }
<<<<<<< HEAD
    return 'Template saved.';
  } catch (e) {
    Logger.log('Error saving email template: ' + e.toString());
    return 'Error: ' + e.message;
=======
  } catch (e) {
    Logger.log('Error saving email template: ' + e.toString());
>>>>>>> 6d32bc0c
  }
}
<|MERGE_RESOLUTION|>--- conflicted
+++ resolved
@@ -116,10 +116,7 @@
   }
 }
 
-<<<<<<< HEAD
-=======
-
->>>>>>> 6d32bc0c
+
 /**
  * Generates an email subject and body using OpenAI based on event information.
  * The returned strings include a {{Name}} placeholder for personalization.
@@ -134,13 +131,9 @@
     const eventInfo = getEventInformation();
     if (!eventInfo) throw new Error('Event information not available.');
 
-<<<<<<< HEAD
-    const start = eventInfo.startDate ? Utilities.formatDate(new Date(eventInfo.startDate), Session.getScriptTimeZone(), 'yyyy-MM-dd') : '';
-    const end = eventInfo.endDate ? Utilities.formatDate(new Date(eventInfo.endDate), Session.getScriptTimeZone(), 'yyyy-MM-dd') : '';
-=======
+
     const start = eventInfo.startDate ? Utilities.formatDate(new Date(eventInfo.startDate), Session.getScriptTimeZone(), "yyyy-MM-dd") : "";
     const end = eventInfo.endDate ? Utilities.formatDate(new Date(eventInfo.endDate), Session.getScriptTimeZone(), "yyyy-MM-dd") : "";
->>>>>>> 6d32bc0c
     let context = `Event Name: ${eventInfo.eventName}\n` +
                   `Dates: ${start}${eventInfo.durationDays > 1 ? ' to ' + end : ''}\n` +
                   `Location: ${eventInfo.location || 'TBD'}`;
@@ -179,7 +172,6 @@
 }
 
 /**
-<<<<<<< HEAD
  * Sends emails using either a template name or provided subject/body content.
  * @param {Object} data Options from the dialog.
  * @param {string=} data.template Template name to use.
@@ -242,16 +234,13 @@
     return 'Error: ' + e.message;
 
 /**
-=======
->>>>>>> 6d32bc0c
+
  * Saves or updates an email template in the Config sheet under "EMAIL TEMPLATES".
  * @param {string} name Template name/key.
  * @param {string} subject Subject line text.
  * @param {string} body Body text.
-<<<<<<< HEAD
  * @return {string} Status message.
-=======
->>>>>>> 6d32bc0c
+
  */
 function saveEmailTemplate(name, subject, body) {
   try {
@@ -295,14 +284,12 @@
       sheet.insertRows(nextSectionRow, 1);
       sheet.getRange(nextSectionRow, 1, 1, 3).setValues([[name, subject, body]]);
     }
-<<<<<<< HEAD
     return 'Template saved.';
   } catch (e) {
     Logger.log('Error saving email template: ' + e.toString());
     return 'Error: ' + e.message;
-=======
+
   } catch (e) {
     Logger.log('Error saving email template: ' + e.toString());
->>>>>>> 6d32bc0c
-  }
-}
+  }
+}
