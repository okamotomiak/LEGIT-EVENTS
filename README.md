# LEGIT Event Planner Pro

LEGIT Event Planner Pro is a Google Apps Script project for managing events directly inside Google Sheets. It provides tools to generate schedules, task lists, logistics, and budgets with the help of AI services such as OpenAI. The script also includes utilities for sending emails, creating forms, and building professional cue sheets. A built-in help system guides you through these features and links to a full user manual.

## Features

- Automated menu with one-click access to event planning tools.
- AI-powered generation of preliminary schedules, tasks, logistics lists, and budgets.
- Form and email generators to streamline communication. Generated forms are saved in a "[Event Name] Forms" folder next to the spreadsheet.
- New email dialog with role and status filters, plus an **Generate with AI** option to craft messages automatically.
- Tools for managing people, schedules, and cues.
- Interactive configuration dialog for customizing dropdown lists and email templates.
- Dedicated **AI & Automation Tools** sheet to explain advanced menu options.
- Modular code organized by feature for easier maintenance.
- Helpful onboarding with a **🚀 2-Minute Setup Wizard** and contextual help menu.
- One-click access to a **📕 User Manual (Google Doc)** and an offline copy in `docs/USER_MANUAL.md`.

## Quick Start

1. After installing, open the Google Sheet and choose **🚀 2-Minute Setup Wizard** from the **Event Planner Pro** menu.
2. Follow the on-screen prompts to generate your core sheets and sample data.
3. Access **📖 Help & User Guide** at any time for context-sensitive tips.
4. Explore **Show Me Around (Tutorial)** to add tutorial columns explaining each sheet. You can remove them later via **Remove Tutorial Overlays** in the same menu.

## Setup

1. **Clone and install dependencies**
   ```bash
   git clone <repo-url>
   cd LEGIT-EVENTS
   npm install
   ```
   The project uses [CLASP](https://github.com/google/clasp) for deployment. Make sure it is installed globally:
   ```bash
   npm install -g @google/clasp
   ```

2. **Authenticate with CLASP**
   ```bash
   clasp login
   ```

3. **Create a new Apps Script project**
   ```bash
   clasp create --title "LEGIT Event Planner Pro" --type sheets
   ```
   This will link the local files with your new script project.

4. **Configure API Keys**
   - Obtain an OpenAI API key and any other credentials required by your workflow.
   - Store sensitive keys using the Apps Script Properties service rather than directly in the spreadsheet. In the Apps Script editor, go to `Project Settings` ➜ `Script Properties` or run **Event Planner Pro → Save API Key to Script Properties** from the sheet menu to add your keys.

5. **Deploy**
  ```bash
  clasp push
  ```
   After pushing, open the associated Google Sheet and refresh to load the custom menu. When first running the script you may be asked to authorize
   Google Drive access so that new spreadsheets and generated forms can be created.

6. **Initialize Sheets**
   Run the setup functions from the "Event Planner Pro" menu to create the necessary sheets (Config, Schedule, Logistics, Budget, etc.). These provide templates for your event data and settings.

7. **Create a New Planner**
   Use **Dashboard & Utilities → Create New Event Spreadsheet** to generate a fresh planner. The new file includes this script project and only the base sheets (Dashboard, Event Description, People, Schedule, Task Management, and Config).

8. **Learn Advanced Tools**
   Run **Dashboard & Utilities → Create/Reset AI & Automation Tools Sheet** for a quick overview of optional automation features like cue sheets and form generators. The sheet explains what each advanced menu item does and provides links to setup dialogs.

9. **Enable Automatic Dropdown Updates**
   In the Apps Script editor run `createDropdownUpdateTrigger()` once. This sets
   up a daily trigger that refreshes dropdown lists across all sheets.

<<<<<<< HEAD
## Email Templates and AI Generation

The **Send Emails** dialog now lets you filter recipients by role and status and includes a **Generate with AI** button. When used, OpenAI crafts a subject line and body using your event description. You can tweak the generated text and click **Save Template** to add it to the `Config` sheet for later use. This feature relies on the OpenAI API key saved in your script properties.
=======
## Documentation & Help

The **Event Planner Pro** menu provides built-in assistance:

1. **📖 Help & User Guide** – shows contextual help for the active sheet.
2. **🗒️ Quick Event Setup** – opens a dialog for fast event configuration.
3. **📕 User Manual (Google Doc)** – opens the full online manual.

An abbreviated offline manual is available in [`docs/USER_MANUAL.md`](docs/USER_MANUAL.md).
>>>>>>> 101b9ca5

## Repository Structure

- `Core.js` – Creates the custom menu and houses common utilities.
- `Config.js` – Handles setup and management of configuration data.
- `ScheduleGenerator.js` – Generates preliminary schedules using AI services.
- `Logistics.js`, `Budget.js`, `TaskManagement.js` – Sheets and logic for logistics, budgeting, and tasks.
- `AutomationTools.js` – Sets up the AI & Automation Tools overview sheet.
- `MailMerge.js`, `FormGenerator.js` – Communication helpers for emailing and form creation.
- `appsscript.json` – Google Apps Script project manifest.

## Contributing

Contributions are welcome! Feel free to open issues or submit pull requests. Please keep functions modular and document any new code with JSDoc comments.

## License

This project is released under the MIT License. See [LICENSE](LICENSE) for details.<|MERGE_RESOLUTION|>--- conflicted
+++ resolved
@@ -70,11 +70,10 @@
    In the Apps Script editor run `createDropdownUpdateTrigger()` once. This sets
    up a daily trigger that refreshes dropdown lists across all sheets.
 
-<<<<<<< HEAD
 ## Email Templates and AI Generation
 
 The **Send Emails** dialog now lets you filter recipients by role and status and includes a **Generate with AI** button. When used, OpenAI crafts a subject line and body using your event description. You can tweak the generated text and click **Save Template** to add it to the `Config` sheet for later use. This feature relies on the OpenAI API key saved in your script properties.
-=======
+
 ## Documentation & Help
 
 The **Event Planner Pro** menu provides built-in assistance:
@@ -84,7 +83,6 @@
 3. **📕 User Manual (Google Doc)** – opens the full online manual.
 
 An abbreviated offline manual is available in [`docs/USER_MANUAL.md`](docs/USER_MANUAL.md).
->>>>>>> 101b9ca5
 
 ## Repository Structure
 
