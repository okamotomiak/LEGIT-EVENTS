--- conflicted
+++ resolved
@@ -613,17 +613,6 @@
   const copyFile = DriveApp.getFileById(current.getId()).makeCopy(name);
   const newSs = SpreadsheetApp.openById(copyFile.getId());
 
-<<<<<<< HEAD
-  // Remove all sheets except one, then rename it for Event Description
-  const sheets = newSs.getSheets();
-  const firstSheet = sheets[0];
-  for (let i = sheets.length - 1; i > 0; i--) {
-    newSs.deleteSheet(sheets[i]);
-  }
-=======
-  // Use the default sheet for Event Description to avoid deletion errors
-  const firstSheet = newSs.getSheets()[0];
->>>>>>> d5acbacb
   if (firstSheet) firstSheet.setName('Event Description');
 
   // Create base sheets
